"""
Aplicação principal para o Sistema de Verificação de Notas Fiscais
"""

import os
import sys
import pandas as pd
from datetime import datetime, timedelta
import pytz
from flask import Flask, render_template, request, jsonify, send_file
from werkzeug.utils import secure_filename
from pathlib import Path
<<<<<<< HEAD
from database import DatabaseManager

# Inicialize o gerenciador do banco de dados
db_manager = DatabaseManager()
=======
import sqlite3
>>>>>>> f1027c69

# Configurações da aplicação
app = Flask(__name__)

# Configurar timezone padrão
app.config['TIMEZONE'] = pytz.timezone('America/Sao_Paulo')

# Configurações de caminhos ABSOLUTAMENTE CONFIAVEIS
BASE_DIR = Path(__file__).parent.absolute()
sys.path.insert(0, str(BASE_DIR))

# Garantir que a pasta data existe e tem permissões
data_dir = os.path.join(BASE_DIR, 'data')
os.makedirs(data_dir, exist_ok=True)
os.chmod(data_dir, 0o777)  # Permissões amplas (ajuste conforme necessidade de segurança)

# Configuração do banco de dados SQLite
app.config['DATABASE'] = BASE_DIR / 'data' / 'registros.db'
app.config['DATABASE_FOLDER'] = BASE_DIR / 'data'
app.config['BASE_NOTAS'] = BASE_DIR / 'data' / 'Base_de_notas.xlsx'

# Garantir que os diretórios existam
app.config['DATABASE_FOLDER'].mkdir(exist_ok=True)

# Criar banco de dados e tabela se não existirem
def init_db():
    with sqlite3.connect(app.config['DATABASE']) as conn:
        cursor = conn.cursor()
        cursor.execute('''
            CREATE TABLE IF NOT EXISTS registros (
                id INTEGER PRIMARY KEY AUTOINCREMENT,
                uf TEXT NOT NULL,
                nfe TEXT NOT NULL,
                pedido TEXT NOT NULL,
                data_recebimento TEXT NOT NULL,
                data_planejamento TEXT NOT NULL,
                decisao TEXT NOT NULL,
                timestamp TEXT NOT NULL
            )
        ''')
        conn.commit()

init_db()

# Importação do módulo de validação
from validacao_nfe import processar_validacao

# Configuração de caminhos usando pathlib (garante funcionamento em qualquer SO)
app.config['UPLOAD_FOLDER'] = BASE_DIR / 'uploads'
app.config['DATABASE_FOLDER'] = BASE_DIR / 'data'
app.config['BASE_NOTAS'] = BASE_DIR / 'data' / 'Base_de_notas.xlsx'
app.config['REGISTROS_CSV'] = BASE_DIR / 'data' / 'registros.csv'
app.config['REGISTROS_EXCEL'] = BASE_DIR / 'data' / 'registros.xlsx'

# Garantir que os diretórios existam (cria se não existirem)
app.config['UPLOAD_FOLDER'].mkdir(exist_ok=True)
app.config['DATABASE_FOLDER'].mkdir(exist_ok=True)

# VERIFICAÇÃO CRUCIAL DO ARQUIVO (adicionado)
print("\n" + "="*50)
print(f"📂 Diretório base: {BASE_DIR}")
print(f"📝 Arquivo de notas: {app.config['BASE_NOTAS']}")
print(f"🔍 Arquivo existe? {app.config['BASE_NOTAS'].exists()}")
print("="*50 + "\n")

# Rotas existentes (mantenha todas as suas rotas como estão)
@app.route('/')
def index():
    """Rota principal que renderiza a página inicial."""
    return render_template('index.html')

@app.route('/verificar', methods=['POST'])
def verificar():
    """
    Processa a requisição de verificação de nota fiscal.
    
    Recebe os dados do formulário, valida contra a base de dados,
    determina se um JIRA deve ser aberto e salva o registro.
    
    Returns:
        JSON com o resultado da verificação.
    """
    try:
        # Obter dados do formulário
        uf = request.form.get('uf', '').strip().upper()
        nfe = request.form.get('nfe', '').strip()
        pedido = request.form.get('pedido', '').strip()
        data_recebimento_str = request.form.get('data_recebimento', '').strip()
        # Converter para datetime SEM timezone primeiro
        data_naive = datetime.strptime(data_recebimento_str, '%Y-%m-%d')
        # Adicionar timezone (Brasília)
        data_com_timezone = app.config['TIMEZONE'].localize(data_naive)
        # Converter para UTC para armazenamento
        data_utc = data_com_timezone.astimezone(pytz.UTC)
        
        # Processar a validação (enviar como string formatada)
        resultado = processar_validacao(
            uf, nfe, pedido, 
            data_recebimento_str, # Usa a string original
            app.config['BASE_NOTAS']
        )
        
        # Se a validação for bem-sucedida, salvar o registro no SQLite
        if resultado['valido']:
            # Adicionar timestamp ao registro
            resultado['timestamp'] = datetime.now().strftime('%Y-%m-%d %H:%M:%S')
<<<<<<< HEAD
            db_manager.save_verification(resultado)
=======
            
            with sqlite3.connect(app.config['DATABASE']) as conn:
                cursor = conn.cursor()
                cursor.execute('''
                    INSERT INTO registros 
                    (uf, nfe, pedido, data_recebimento, data_planejamento, decisao, timestamp)
                    VALUES (?, ?, ?, ?, ?, ?, ?)
                ''', (
                    uf, nfe, pedido, 
                    data_recebimento_str,
                    resultado['data_planejamento'],
                    resultado['decisao'],
                    timestamp
                ))
                conn.commit()
>>>>>>> f1027c69
        
        return jsonify(resultado)
    
    except Exception as e:
        return jsonify({
            'valido': False,
            'mensagem': f'Erro durante o processamento: {str(e)}'
        })

@app.route('/download/registros', methods=['GET'])
def download_registros():
    try:
<<<<<<< HEAD
        # Exportar para Excel temporário
        temp_excel = app.config['DATABASE_FOLDER'] / 'temp_registros.xlsx'
        if db_manager.export_to_excel(str(temp_excel)):
            return send_file(
                str(temp_excel),
                as_attachment=True,
                download_name='registros_notas_fiscais.xlsx',
                mimetype='application/vnd.openxmlformats-officedocument.spreadsheetml.sheet'
            )
        else:
            return jsonify({
                'sucesso': False,
                'mensagem': 'Erro ao gerar arquivo Excel'
            })
=======
        # Verificar se o banco de dados existe
        if not os.path.exists(app.config['DATABASE']):
            return jsonify({
                'sucesso': False,
                'mensagem': 'Banco de dados não encontrado'
            })

        # Consultar registros
        with sqlite3.connect(app.config['DATABASE']) as conn:
            df = pd.read_sql('SELECT * FROM registros ORDER BY timestamp DESC', conn)
        
        if df.empty:
            return jsonify({
                'sucesso': False,
                'mensagem': 'Nenhum registro encontrado no banco de dados'
            })
        
        # Criar arquivo Excel temporário
        temp_excel = os.path.join(app.config['DATABASE_FOLDER'], 'registros_temp.xlsx')
        df.to_excel(temp_excel, index=False)
        
        # Enviar arquivo para download
        return send_file(
            temp_excel,
            as_attachment=True,
            download_name=f'registros_notas_fiscais_{datetime.now().strftime("%Y%m%d")}.xlsx',
            mimetype='application/vnd.openxmlformats-officedocument.spreadsheetml.sheet'
        )
>>>>>>> f1027c69
    
    except Exception as e:
        return jsonify({
            'sucesso': False,
            'mensagem': f'Erro ao gerar arquivo: {str(e)}'
        })

# Adicione uma nova rota para inicialização (opcional)
@app.route('/init-db', methods=['GET'])
def init_db():
    """Rota para inicializar o banco de dados (usar apenas uma vez)"""
    try:
        # Importar dados do Excel existente
        if os.path.exists(app.config['registros']):
            db_manager.import_from_excel(str(app.config['registros']))
            return jsonify({'sucesso': True, 'mensagem': 'Banco de dados inicializado'})
        else:
            return jsonify({'sucesso': False, 'mensagem': 'Arquivo de registros não encontrado'})
    except Exception as e:
        return jsonify({'sucesso': False, 'mensagem': f'Erro: {str(e)}'})

@app.route('/atualizar-base', methods=['POST'])
def atualizar_base():
    """
    Atualiza a base de dados de notas fiscais.
    
    Recebe um arquivo Excel enviado pelo usuário e o salva como a nova base de dados.
    
    Returns:
        JSON com o resultado da atualização.
    """
    try:
        # Verificar se o arquivo foi enviado
        if 'arquivo' not in request.files:
            return jsonify({
                'sucesso': False,
                'mensagem': 'Nenhum arquivo enviado'
            })
        
        arquivo = request.files['arquivo']
        
        # Verificar se o arquivo tem nome
        if arquivo.filename == '':
            return jsonify({
                'sucesso': False,
                'mensagem': 'Nenhum arquivo selecionado'
            })
        
        # Verificar se é um arquivo Excel
        if not arquivo.filename.endswith(('.xlsx', '.xls')):
            return jsonify({
                'sucesso': False,
                'mensagem': 'O arquivo deve ser um Excel (.xlsx ou .xls)'
            })
        
        # Salvar o arquivo
        filename = secure_filename('Base_de_notas.xlsx')
        arquivo.save(app.config['BASE_NOTAS'])
        
        return jsonify({
            'sucesso': True,
            'mensagem': 'Base de dados atualizada com sucesso'
        })
    
    except Exception as e:
        return jsonify({
            'sucesso': False,
            'mensagem': f'Erro ao atualizar a base de dados: {str(e)}'
        })

# Adicionar rota para página de administração
@app.route('/admin')
def admin():
    """Rota para a página de administração."""
    return render_template('admin.html')

if __name__ == '__main__':
    # DEBUG EXTRA - Mostra estrutura de arquivos
    print("\nESTRUTURA DE ARQUIVOS:")
    for root, dirs, files in os.walk(BASE_DIR):
        print(f"{root}: {files}")
    
    app.run(host='0.0.0.0', port=5000, debug=True)<|MERGE_RESOLUTION|>--- conflicted
+++ resolved
@@ -10,14 +10,11 @@
 from flask import Flask, render_template, request, jsonify, send_file
 from werkzeug.utils import secure_filename
 from pathlib import Path
-<<<<<<< HEAD
 from database import DatabaseManager
 
 # Inicialize o gerenciador do banco de dados
 db_manager = DatabaseManager()
-=======
 import sqlite3
->>>>>>> f1027c69
 
 # Configurações da aplicação
 app = Flask(__name__)
@@ -124,9 +121,7 @@
         if resultado['valido']:
             # Adicionar timestamp ao registro
             resultado['timestamp'] = datetime.now().strftime('%Y-%m-%d %H:%M:%S')
-<<<<<<< HEAD
             db_manager.save_verification(resultado)
-=======
             
             with sqlite3.connect(app.config['DATABASE']) as conn:
                 cursor = conn.cursor()
@@ -142,7 +137,6 @@
                     timestamp
                 ))
                 conn.commit()
->>>>>>> f1027c69
         
         return jsonify(resultado)
     
@@ -155,7 +149,6 @@
 @app.route('/download/registros', methods=['GET'])
 def download_registros():
     try:
-<<<<<<< HEAD
         # Exportar para Excel temporário
         temp_excel = app.config['DATABASE_FOLDER'] / 'temp_registros.xlsx'
         if db_manager.export_to_excel(str(temp_excel)):
@@ -170,7 +163,7 @@
                 'sucesso': False,
                 'mensagem': 'Erro ao gerar arquivo Excel'
             })
-=======
+
         # Verificar se o banco de dados existe
         if not os.path.exists(app.config['DATABASE']):
             return jsonify({
@@ -199,7 +192,6 @@
             download_name=f'registros_notas_fiscais_{datetime.now().strftime("%Y%m%d")}.xlsx',
             mimetype='application/vnd.openxmlformats-officedocument.spreadsheetml.sheet'
         )
->>>>>>> f1027c69
     
     except Exception as e:
         return jsonify({
